//use: gradlew clean build fatJar signArchives install bintrayUpload
import org.apache.tools.ant.filters.ReplaceTokens

plugins {
    id "com.jfrog.bintray" version "1.6"
}

apply plugin: 'java'
apply plugin: 'maven'
apply plugin: 'signing'
apply plugin: 'eclipse'

<<<<<<< HEAD
def versionObj = new Version(major: 2, minor: 3, revision: 0)
=======
def versionObj = new Version(major: 3, minor: 0, revision: "ALPHA")
>>>>>>> b134e7c2
group = "net.dv8tion"
archivesBaseName = "JDA"
version = "$versionObj"

sourceCompatibility = 1.8
targetCompatibility = 1.8

tasks.eclipse.dependsOn(cleanEclipse)

def filteredSourceDir = file("$buildDir/filtered")

// This is to fix eclipse's stupidity when first setting up the project.
// It thinks that "filtered" should be a development source folder and cries when it doesn't exist (gradlew clean)
eclipse {
    classpath {
        file {
            withXml {
                def sb = it.asString()
                sb.replace(0, sb.length(), sb.toString().replace("\n\t<classpathentry kind=\"src\" path=\"build/filtered\"/>", ""));
            }
        }
    }
}


sourceSets {
    // This source set will contain all sources that we filter
    filtered {
        java {
            srcDirs = [
                filteredSourceDir,
                "src/test/java",
                "src/examples/java"
            ]
        }
    }
}

javadoc {
    failOnError = false

    //### excludes ###
    //jda internals
    exclude("net/dv8tion/jda/entities/impl")
    exclude("net/dv8tion/jda/managers/impl")
    exclude("net/dv8tion/jda/handle")
    exclude("net/dv8tion/jda/requests")

    exclude("net/dv8tion/jda/audio/AudioConnection.java")
    exclude("net/dv8tion/jda/audio/AudioPacket.java")
    exclude("net/dv8tion/jda/audio/AudioWebSocket.java")
    //org.tritonus
    exclude("org/tritonus")
    //opuswrapper
    exclude("tomp2p/opuswrapper")
    //voice crypto
    exclude("com/iwebpp/crypto")
}

// copy the main sources and filter any '@buildVersion@' occurences. 
task processVersion (type: Copy) {
    from sourceSets.main.java
    into filteredSourceDir
    filter(ReplaceTokens, tokens: [
        versionMajor: versionObj.major.toString(),
        versionMinor: versionObj.minor.toString(),
        versionRevision: versionObj.revision.toString(),
        versionBuild: versionObj.build.toString()
    ])
}

jar {
    baseName = project.name
    manifest {
        attributes 'Implementation-Version': version
    }
    include "net/dv8tion/jda/**"
    include "com/iwebpp/crypto/**"
    include "org/tritonus/**"
    include "tomp2p/opuswrapper/**"
    include "natives/**"
}

task javadocJar(type: Jar) {
    classifier = 'javadoc'
    from javadoc
}

task sourcesJar(type: Jar) {
    classifier = 'sources'
    from sourceSets.filtered.java
    include "net/dv8tion/jda/**"
    include "com/iwebpp/crypto/**"
    include "org/tritonus/**"
    include "tomp2p/opuswrapper/**"
}

// create a single Jar with all dependencies
task fatJar(type: Jar) {
    manifest {
        attributes 'Implementation-Version': version
    }
    
    baseName = project.name + '-withDependencies'
    from { 
        configurations.compile.collect {
            dependency ->
            if (dependency.directory) { // If it is a folder, just include the folder in its entirety
                return dependency
            } else {    // If it isn't a folder, put it in a zipTree. if it is a zip or jar the contents will be extracted.
                return zipTree(dependency)
            }
        }
    }
    with jar
}

artifacts {
    archives javadocJar, sourcesJar
}

signing {
    sign configurations.archives
}
repositories {
    jcenter()
}

dependencies {
    //General Utility
    compile 'org.apache.commons:commons-lang3:3.4'
    compile 'org.apache.commons:commons-collections4:4.1'
    compile 'org.json:json:20150729'

    //Native Library Support
    compile 'net.java.dev.jna:jna:4.2.1'

    //Web Connection Support
    compile 'com.neovisionaries:nv-websocket-client:1.16'
    compile 'com.mashape.unirest:unirest-java:1.4.7'

    //Audio Support
    compile 'com.googlecode.soundlibs:tritonus-share:0.3.7-2'   //Shared audio code
    compile 'org.tritonus:tritonus-dsp:0.3.6'                   //Volume control
    compile 'com.googlecode.soundlibs:mp3spi:1.9.5-1'           //MP3 support
    compile 'net.sourceforge.jaadec:jaad:0.8.5'                 //AAC supports
    compile 'jflac:jflac:1.3'                                   //FLAC support
}

class Version {
    String major, minor, revision

    String getBuild() {
        System.getenv("BUILD_NUMBER") ?: System.getProperty("BUILD_NUMBER") ?: "DEV"
    }

    String toString() {
        "${major}.${minor}.${revision}_$build"
    }
}

bintray {
    user = bintrayUsername
    key = bintrayApiKey
    pkg {
        repo = 'maven'
        name = 'JDA'
        licenses = ['Apache-2.0']
        vcsUrl = 'https://github.com/DV8FromTheWorld/JDA.git'
        filesSpec {
            from ('build/libs') {
                exclude "**withDependencies**"
            }
            from 'build/poms'
            into "${project.group.replace(".", "/")}/${archivesBaseName}/${project.version}"

            rename { String fileName ->
                fileName.replace("pom-default.xml", "${archivesBaseName}-${project.version}.pom")
            }
        }
        publish = true
        version {
            name = project.version
            released = new Date()
        }
    }
}

bintrayUpload {
    onlyIf {
        System.getenv("BUILD_NUMBER")
    }
}

String getProjectProperty(String propertyName)
{
    String property = ""
    if (hasProperty(propertyName))
    {
        property = this.properties[propertyName]
    }
    return property
}

// tell the compileJava task to compile the filtered source
compileJava.source = sourceSets.filtered.java
compileJava.dependsOn processVersion

//use: gradlew clean build fatJar signArchives install bintrayUpload

// If we don't have the username and password for uploading, we probably also
// can't sign the archives, so skip these tasks.
signArchives.onlyIf {(!getProjectProperty("signing.keyId").empty
        && !getProjectProperty("signing.password").empty
        && !getProjectProperty("signing.secretKeyRingFile").empty) }
bintrayUpload.onlyIf { (!getProjectProperty("bintrayUsername").empty
        && !getProjectProperty("bintrayApiKey").empty) }<|MERGE_RESOLUTION|>--- conflicted
+++ resolved
@@ -10,11 +10,8 @@
 apply plugin: 'signing'
 apply plugin: 'eclipse'
 
-<<<<<<< HEAD
-def versionObj = new Version(major: 2, minor: 3, revision: 0)
-=======
 def versionObj = new Version(major: 3, minor: 0, revision: "ALPHA")
->>>>>>> b134e7c2
+
 group = "net.dv8tion"
 archivesBaseName = "JDA"
 version = "$versionObj"
